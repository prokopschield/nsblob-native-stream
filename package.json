{
<<<<<<< HEAD
	"name": "nsblob-native-stream",
	"description": "store streams in nsblob-native",
	"version": "0.1.7",
=======
	"name": "nsblob-stream",
	"description": "store streams in nsblob",
	"version": "0.1.8",
>>>>>>> 2dba6bf1
	"main": "lib/index.js",
	"bin": {
		"nsblob-stream": "lib/cli.js"
	},
	"author": "Prokop Schield",
	"dependencies": {
		"nsblob-native-if-available": "^0.2.22"
	},
	"devDependencies": {
		"@types/node": ">=16"
	},
	"keywords": [],
	"license": "GPL-3.0-or-later",
	"types": "./lib/index.d.ts",
	"directories": {
		"lib": "lib"
	},
	"repository": {
		"type": "git",
		"url": "git+https://github.com/prokopschield/nsblob-stream.git"
	},
	"bugs": {
		"url": "https://github.com/prokopschield/nsblob-stream/issues"
	},
	"homepage": "https://github.com/prokopschield/nsblob-stream#readme"
}<|MERGE_RESOLUTION|>--- conflicted
+++ resolved
@@ -1,13 +1,7 @@
 {
-<<<<<<< HEAD
 	"name": "nsblob-native-stream",
 	"description": "store streams in nsblob-native",
-	"version": "0.1.7",
-=======
-	"name": "nsblob-stream",
-	"description": "store streams in nsblob",
 	"version": "0.1.8",
->>>>>>> 2dba6bf1
 	"main": "lib/index.js",
 	"bin": {
 		"nsblob-stream": "lib/cli.js"
